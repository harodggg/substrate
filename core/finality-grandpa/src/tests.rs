// Copyright 2018-2019 Parity Technologies (UK) Ltd.
// This file is part of Substrate.

// Substrate is free software: you can redistribute it and/or modify
// it under the terms of the GNU General Public License as published by
// the Free Software Foundation, either version 3 of the License, or
// (at your option) any later version.

// Substrate is distributed in the hope that it will be useful,
// but WITHOUT ANY WARRANTY; without even the implied warranty of
// MERCHANTABILITY or FITNESS FOR A PARTICULAR PURPOSE.  See the
// GNU General Public License for more details.

// You should have received a copy of the GNU General Public License
// along with Substrate.  If not, see <http://www.gnu.org/licenses/>.

//! Tests and test helpers for GRANDPA.

use super::*;
use environment::HasVoted;
use network::test::{Block, DummySpecialization, Hash, TestNetFactory, Peer, PeersClient};
use network::test::{PassThroughVerifier};
use network::config::{ProtocolConfig, Roles, BoxFinalityProofRequestBuilder};
use parking_lot::Mutex;
use futures03::{StreamExt as _, TryStreamExt as _};
use tokio::runtime::current_thread;
use keyring::Ed25519Keyring;
use client::{
	error::Result,
	runtime_api::{Core, RuntimeVersion, ApiExt},
	LongestChain,
};
use test_client::{self, runtime::BlockNumber};
use consensus_common::{BlockOrigin, ForkChoiceStrategy, ImportedAux, BlockImportParams, ImportResult};
use consensus_common::import_queue::{BoxBlockImport, BoxJustificationImport, BoxFinalityProofImport};
use std::collections::{HashMap, HashSet};
use std::result;
use codec::Decode;
use sr_primitives::traits::{ApiRef, ProvideRuntimeApi, Header as HeaderT, SubmitExtrinsic};
use sr_primitives::generic::BlockId;
use primitives::{NativeOrEncoded, ExecutionContext, crypto::Public};
use fg_primitives::{AuthorityId, GrandpaEquivocationFrom};

use authorities::AuthoritySet;
use finality_proof::{FinalityProofProvider, AuthoritySetForFinalityProver, AuthoritySetForFinalityChecker};
use consensus_changes::ConsensusChanges;

type PeerData =
	Mutex<
		Option<
			LinkHalf<
				test_client::Backend,
				test_client::Executor,
				Block,
				test_client::runtime::RuntimeApi,
				LongestChain<test_client::Backend, Block>
			>
		>
	>;
type GrandpaPeer = Peer<PeerData, DummySpecialization>;

struct GrandpaTestNet {
	peers: Vec<GrandpaPeer>,
	test_config: TestApi,
}

impl GrandpaTestNet {
	fn new(test_config: TestApi, n_peers: usize) -> Self {
		let mut net = GrandpaTestNet {
			peers: Vec::with_capacity(n_peers),
			test_config,
		};
		let config = Self::default_config();
		for _ in 0..n_peers {
			net.add_full_peer(&config);
		}
		net
	}
}

impl TestNetFactory for GrandpaTestNet {
	type Specialization = DummySpecialization;
	type Verifier = PassThroughVerifier;
	type PeerData = PeerData;

	/// Create new test network with peers and given config.
	fn from_config(_config: &ProtocolConfig) -> Self {
		GrandpaTestNet {
			peers: Vec::new(),
			test_config: Default::default(),
		}
	}

	fn default_config() -> ProtocolConfig {
		// the authority role ensures gossip hits all nodes here.
		ProtocolConfig {
			roles: Roles::AUTHORITY,
		}
	}

	fn make_verifier(&self, _client: PeersClient, _cfg: &ProtocolConfig) -> Self::Verifier {
		PassThroughVerifier(false) // use non-instant finality.
	}

	fn make_block_import(&self, client: PeersClient)
		-> (
			BoxBlockImport<Block>,
			Option<BoxJustificationImport<Block>>,
			Option<BoxFinalityProofImport<Block>>,
			Option<BoxFinalityProofRequestBuilder<Block>>,
			PeerData,
		)
	{
		match client {
			PeersClient::Full(ref client) => {
				#[allow(deprecated)]
				let select_chain = LongestChain::new(
					client.backend().clone()
				);
				let (import, link) = block_import(
					client.clone(),
					Arc::new(self.test_config.clone()),
					select_chain,
				).expect("Could not create block import for fresh peer.");
				let justification_import = Box::new(import.clone());
				let block_import = Box::new(import);
				(block_import, Some(justification_import), None, None, Mutex::new(Some(link)))
			},
			PeersClient::Light(ref client) => {
				use crate::light_import::tests::light_block_import_without_justifications;

				let authorities_provider = Arc::new(self.test_config.clone());
				// forbid direct finalization using justification that cames with the block
				// => light clients will try to fetch finality proofs
				let import = light_block_import_without_justifications(
					client.clone(),
					authorities_provider,
					Arc::new(self.test_config.clone())
				).expect("Could not create block import for fresh peer.");
				let finality_proof_req_builder = import.0.create_finality_proof_request_builder();
				let proof_import = Box::new(import.clone());
				let block_import = Box::new(import);
				(block_import, None, Some(proof_import), Some(finality_proof_req_builder), Mutex::new(None))
			},
		}
	}

	fn make_finality_proof_provider(
		&self,
		client: PeersClient
	) -> Option<Arc<dyn network::FinalityProofProvider<Block>>> {
		match client {
			PeersClient::Full(ref client) => {
				let authorities_provider = Arc::new(self.test_config.clone());
				Some(Arc::new(FinalityProofProvider::new(client.clone(), authorities_provider)))
			},
			PeersClient::Light(_) => None,
		}
	}

	fn peer(&mut self, i: usize) -> &mut GrandpaPeer {
		&mut self.peers[i]
	}

	fn peers(&self) -> &Vec<GrandpaPeer> {
		&self.peers
	}

	fn mut_peers<F: FnOnce(&mut Vec<GrandpaPeer>)>(&mut self, closure: F) {
		closure(&mut self.peers);
	}
}

#[derive(Clone)]
struct Exit;

impl Future for Exit {
	type Item = ();
	type Error = ();

	fn poll(&mut self) -> Poll<(), ()> {
		Ok(Async::NotReady)
	}
}

#[derive(Default, Clone)]
pub(crate) struct TestApi {
	genesis_authorities: Vec<(AuthorityId, u64)>,
	scheduled_changes: Arc<Mutex<HashMap<Hash, ScheduledChange<BlockNumber>>>>,
	forced_changes: Arc<Mutex<HashMap<Hash, (BlockNumber, ScheduledChange<BlockNumber>)>>>,
}

impl TestApi {
	pub fn new(genesis_authorities: Vec<(AuthorityId, u64)>) -> Self {
		TestApi {
			genesis_authorities,
			scheduled_changes: Arc::new(Mutex::new(HashMap::new())),
			forced_changes: Arc::new(Mutex::new(HashMap::new())),
		}
	}
}

pub(crate) struct RuntimeApi {
	inner: TestApi,
}

impl ProvideRuntimeApi for TestApi {
	type Api = RuntimeApi;

	fn runtime_api<'a>(&'a self) -> ApiRef<'a, Self::Api> {
		RuntimeApi { inner: self.clone() }.into()
	}
}

impl Core<Block> for RuntimeApi {
	fn Core_version_runtime_api_impl(
		&self,
		_: &BlockId<Block>,
		_: ExecutionContext,
		_: Option<()>,
		_: Vec<u8>,
	) -> Result<NativeOrEncoded<RuntimeVersion>> {
		unimplemented!("Not required for testing!")
	}

	fn Core_execute_block_runtime_api_impl(
		&self,
		_: &BlockId<Block>,
		_: ExecutionContext,
		_: Option<(Block)>,
		_: Vec<u8>,
	) -> Result<NativeOrEncoded<()>> {
		unimplemented!("Not required for testing!")
	}

	fn Core_initialize_block_runtime_api_impl(
		&self,
		_: &BlockId<Block>,
		_: ExecutionContext,
		_: Option<&<Block as BlockT>::Header>,
		_: Vec<u8>,
	) -> Result<NativeOrEncoded<()>> {
		unimplemented!("Not required for testing!")
	}
}

impl ApiExt<Block> for RuntimeApi {
	fn map_api_result<F: FnOnce(&Self) -> result::Result<R, E>, R, E>(
		&self,
		_: F
	) -> result::Result<R, E> {
		unimplemented!("Not required for testing!")
	}

	fn runtime_version_at(&self, _: &BlockId<Block>) -> Result<RuntimeVersion> {
		unimplemented!("Not required for testing!")
	}

	fn record_proof(&mut self) {
		unimplemented!("Not required for testing!")
	}

	fn extract_proof(&mut self) -> Option<Vec<Vec<u8>>> {
		unimplemented!("Not required for testing!")
	}
}

impl GrandpaApi<Block> for RuntimeApi {
	fn GrandpaApi_grandpa_authorities_runtime_api_impl(
		&self,
		_: &BlockId<Block>,
		_: ExecutionContext,
		_: Option<()>,
		_: Vec<u8>,
	) -> Result<NativeOrEncoded<Vec<(AuthorityId, u64)>>> {
		Ok(self.inner.genesis_authorities.clone()).map(NativeOrEncoded::Native)
	}

	fn GrandpaApi_grandpa_pending_change_runtime_api_impl(
		&self,
		at: &BlockId<Block>,
		_: ExecutionContext,
		_: Option<(&DigestFor<Block>)>,
		_: Vec<u8>,
	) -> Result<NativeOrEncoded<Option<ScheduledChange<NumberFor<Block>>>>> {
		let parent_hash = match at {
			&BlockId::Hash(at) => at,
			_ => panic!("not requested by block hash!!"),
		};

		// we take only scheduled changes at given block number where there are no
		// extrinsics.
		Ok(self.inner.scheduled_changes.lock().get(&parent_hash).map(|c| c.clone())).map(NativeOrEncoded::Native)
	}

	fn GrandpaApi_grandpa_forced_change_runtime_api_impl(
		&self,
		at: &BlockId<Block>,
		_: ExecutionContext,
		_: Option<(&DigestFor<Block>)>,
		_: Vec<u8>,
	)
		-> Result<NativeOrEncoded<Option<(NumberFor<Block>, ScheduledChange<NumberFor<Block>>)>>> {
		let parent_hash = match at {
			&BlockId::Hash(at) => at,
			_ => panic!("not requested by block hash!!"),
		};

		// we take only scheduled changes at given block number where there are no
		// extrinsics.
		Ok(self.inner.forced_changes.lock().get(&parent_hash).map(|c| c.clone())).map(NativeOrEncoded::Native)
	}

	fn GrandpaApi_construct_equivocation_transaction_runtime_api_impl(
		&self,
		at: &BlockId<Block>,
		_: ExecutionContext,
		_: Option<(GrandpaEquivocationFrom<Block>)>,
		_: Vec<u8>,
	) -> Result<NativeOrEncoded<Option<Vec<u8>>>> {
		Ok(NativeOrEncoded::Native(Some(vec![])))
	}
}

impl AuthoritySetForFinalityProver<Block> for TestApi {
	fn authorities(&self, block: &BlockId<Block>) -> Result<Vec<(AuthorityId, u64)>> {
		let runtime_api = RuntimeApi { inner: self.clone() };
		runtime_api.GrandpaApi_grandpa_authorities_runtime_api_impl(block, ExecutionContext::Syncing, None, Vec::new())
			.map(|v| match v {
				NativeOrEncoded::Native(value) => value,
				_ => unreachable!("only providing native values"),
			})
	}

	fn prove_authorities(&self, block: &BlockId<Block>) -> Result<Vec<Vec<u8>>> {
		self.authorities(block).map(|auth| vec![auth.encode()])
	}
}

impl AuthoritySetForFinalityChecker<Block> for TestApi {
	fn check_authorities_proof(
		&self,
		_hash: <Block as BlockT>::Hash,
		_header: <Block as BlockT>::Header,
		proof: Vec<Vec<u8>>,
	) -> Result<Vec<(AuthorityId, u64)>> {
		Decode::decode(&mut &proof[0][..])
			.map_err(|_| unreachable!("incorrect value is passed as GRANDPA authorities proof"))
	}
}

const TEST_GOSSIP_DURATION: Duration = Duration::from_millis(500);

fn make_ids(keys: &[Ed25519Keyring]) -> Vec<(AuthorityId, u64)> {
	keys.iter().map(|key| key.clone().public().into()).map(|id| (id, 1)).collect()
}

fn create_keystore(authority: Ed25519Keyring) -> (KeyStorePtr, tempfile::TempDir) {
	let keystore_path = tempfile::tempdir().expect("Creates keystore path");
	let keystore = keystore::Store::open(keystore_path.path(), None).expect("Creates keystore");
	keystore.write().insert_ephemeral_from_seed::<AuthorityPair>(&authority.to_seed())
		.expect("Creates authority key");

	(keystore, keystore_path)
}

struct TransactionPool;

impl SubmitExtrinsic for TransactionPool {
	type BlockId = BlockId<Block>;
	type Extrinsic = ();
	type Error = String;

	fn submit_extrinsic(
		&self,
		at: &Self::BlockId,
		xt: Self::Extrinsic,
	) -> std::result::Result<(), Self::Error> {
		Ok(())
	}
}

// run the voters to completion. provide a closure to be invoked after
// the voters are spawned but before blocking on them.
fn run_to_completion_with<F>(
	runtime: &mut current_thread::Runtime,
	blocks: u64,
	net: Arc<Mutex<GrandpaTestNet>>,
	peers: &[Ed25519Keyring],
	with: F,
) -> u64 where
	F: FnOnce(current_thread::Handle) -> Option<Box<dyn Future<Item=(), Error=()>>>
{
	use parking_lot::RwLock;

	let mut wait_for = Vec::new();

	let highest_finalized = Arc::new(RwLock::new(0));

	if let Some(f) = (with)(runtime.handle()) {
		wait_for.push(f);
	};

	let mut keystore_paths = Vec::new();
	for (peer_id, key) in peers.iter().enumerate() {
		let (keystore, keystore_path) = create_keystore(*key);
		keystore_paths.push(keystore_path);

		let highest_finalized = highest_finalized.clone();
		let (client, net_service, link) = {
			let net = net.lock();
			// temporary needed for some reason
			let link = net.peers[peer_id].data.lock().take().expect("link initialized at startup; qed");
			(
				net.peers[peer_id].client().clone(),
				net.peers[peer_id].network_service().clone(),
				link,
			)
		};

		wait_for.push(
			Box::new(
				client.finality_notification_stream()
					.map(|v| Ok::<_, ()>(v)).compat()
					.take_while(move |n| {
						let mut highest_finalized = highest_finalized.write();
						if *n.header.number() > *highest_finalized {
							*highest_finalized = *n.header.number();
						}
						Ok(n.header.number() < &blocks)
					})
					.collect()
					.map(|_| ())
			)
		);

		fn assert_send<T: Send>(_: &T) { }

		let grandpa_params = GrandpaParams {
			config: Config {
				gossip_duration: TEST_GOSSIP_DURATION,
				justification_period: 32,
				keystore: Some(keystore),
				name: Some(format!("peer#{}", peer_id)),
			},
			link: link,
			network: net_service,
			inherent_data_providers: InherentDataProviders::new(),
			on_exit: Exit,
			telemetry_on_connect: None,
			transaction_pool: Arc::new(TransactionPool),
		};
		let voter = run_grandpa_voter(grandpa_params).expect("all in order with client and network");

		assert_send(&voter);

		runtime.spawn(voter);
	}

	// wait for all finalized on each.
	let wait_for = ::futures::future::join_all(wait_for)
		.map(|_| ())
		.map_err(|_| ());

	let drive_to_completion = futures::future::poll_fn(|| { net.lock().poll(); Ok(Async::NotReady) });
	let _ = runtime.block_on(wait_for.select(drive_to_completion).map_err(|_| ())).unwrap();

	let highest_finalized = *highest_finalized.read();
	highest_finalized
}

fn run_to_completion(
	runtime: &mut current_thread::Runtime,
	blocks: u64,
	net: Arc<Mutex<GrandpaTestNet>>,
	peers: &[Ed25519Keyring]
) -> u64 {
	run_to_completion_with(runtime, blocks, net, peers, |_| None)
}

#[test]
fn finalize_3_voters_no_observers() {
	let _ = env_logger::try_init();
	let mut runtime = current_thread::Runtime::new().unwrap();
	let peers = &[Ed25519Keyring::Alice, Ed25519Keyring::Bob, Ed25519Keyring::Charlie];
	let voters = make_ids(peers);

	let mut net = GrandpaTestNet::new(TestApi::new(voters), 3);
	net.peer(0).push_blocks(20, false);
	net.block_until_sync(&mut runtime);

	for i in 0..3 {
		assert_eq!(net.peer(i).client().info().chain.best_number, 20,
			"Peer #{} failed to sync", i);
	}

	let net = Arc::new(Mutex::new(net));
	run_to_completion(&mut runtime, 20, net.clone(), peers);

	// normally there's no justification for finalized blocks
	assert!(
		net.lock().peer(0).client().justification(&BlockId::Number(20)).unwrap().is_none(),
		"Extra justification for block#1",
	);
}

#[test]
fn finalize_3_voters_1_full_observer() {
	let mut runtime = current_thread::Runtime::new().unwrap();

	let peers = &[Ed25519Keyring::Alice, Ed25519Keyring::Bob, Ed25519Keyring::Charlie];
	let voters = make_ids(peers);

	let mut net = GrandpaTestNet::new(TestApi::new(voters), 4);
	net.peer(0).push_blocks(20, false);
	net.block_until_sync(&mut runtime);

	let net = Arc::new(Mutex::new(net));
	let mut finality_notifications = Vec::new();

	let all_peers = peers.iter()
		.cloned()
		.map(Some)
		.chain(std::iter::once(None));

	let mut keystore_paths = Vec::new();

	for (peer_id, local_key) in all_peers.enumerate() {
		let (client, net_service, link) = {
			let net = net.lock();
			let link = net.peers[peer_id].data.lock().take().expect("link initialized at startup; qed");
			(
				net.peers[peer_id].client().clone(),
				net.peers[peer_id].network_service().clone(),
				link,
			)
		};
		finality_notifications.push(
			client.finality_notification_stream()
				.map(|v| Ok::<_, ()>(v)).compat()
				.take_while(|n| Ok(n.header.number() < &20))
				.for_each(move |_| Ok(()))
		);

		let keystore = if let Some(local_key) = local_key {
			let (keystore, keystore_path) = create_keystore(local_key);
			keystore_paths.push(keystore_path);
			Some(keystore)
		} else {
			None
		};

		let grandpa_params = GrandpaParams {
			config: Config {
				gossip_duration: TEST_GOSSIP_DURATION,
				justification_period: 32,
				keystore,
				name: Some(format!("peer#{}", peer_id)),
			},
			link: link,
			network: net_service,
			inherent_data_providers: InherentDataProviders::new(),
			on_exit: Exit,
			telemetry_on_connect: None,
			transaction_pool: Arc::new(TransactionPool),
		};
		let voter = run_grandpa_voter(grandpa_params).expect("all in order with client and network");

		runtime.spawn(voter);
	}

	// wait for all finalized on each.
	let wait_for = futures::future::join_all(finality_notifications)
		.map(|_| ())
		.map_err(|_| ());

	let drive_to_completion = futures::future::poll_fn(|| { net.lock().poll(); Ok(Async::NotReady) });
	let _ = runtime.block_on(wait_for.select(drive_to_completion).map_err(|_| ())).unwrap();
}

#[test]
fn transition_3_voters_twice_1_full_observer() {
	let _ = env_logger::try_init();
	let peers_a = &[
		Ed25519Keyring::Alice,
		Ed25519Keyring::Bob,
		Ed25519Keyring::Charlie,
	];

	let peers_b = &[
		Ed25519Keyring::Dave,
		Ed25519Keyring::Eve,
		Ed25519Keyring::Ferdie,
	];

	let peers_c = &[
		Ed25519Keyring::Alice,
		Ed25519Keyring::Eve,
		Ed25519Keyring::Two,
	];

	let observer = &[Ed25519Keyring::One];

	let genesis_voters = make_ids(peers_a);

	let api = TestApi::new(genesis_voters);
	let transitions = api.scheduled_changes.clone();
	let net = Arc::new(Mutex::new(GrandpaTestNet::new(api, 8)));

	let mut runtime = current_thread::Runtime::new().unwrap();

	net.lock().peer(0).push_blocks(1, false);
	net.lock().block_until_sync(&mut runtime);

	for (i, peer) in net.lock().peers().iter().enumerate() {
		let full_client = peer.client().as_full().expect("only full clients are used in test");
		assert_eq!(full_client.info().chain.best_number, 1,
					"Peer #{} failed to sync", i);

		let set: AuthoritySet<Hash, BlockNumber> = crate::aux_schema::load_authorities(
			#[allow(deprecated)]
			&**full_client.backend()
		).unwrap();

		assert_eq!(set.current(), (0, make_ids(peers_a).as_slice()));
		assert_eq!(set.pending_changes().count(), 0);
	}

	{
		let net = net.clone();
		let client = net.lock().peers[0].client().clone();
		let transitions = transitions.clone();
		let add_transition = move |parent_hash, change| {
			transitions.lock().insert(parent_hash, change);
		};
		let peers_c = peers_c.clone();

		// wait for blocks to be finalized before generating new ones
		let block_production = client.finality_notification_stream()
			.map(|v| Ok::<_, ()>(v)).compat()
			.take_while(|n| Ok(n.header.number() < &30))
			.for_each(move |n| {
				match n.header.number() {
					1 => {
						// first 14 blocks.
						net.lock().peer(0).push_blocks(13, false);
					},
					14 => {
						// generate transition at block 15, applied at 20.
						net.lock().peer(0).generate_blocks(1, BlockOrigin::File, |builder| {
							let block = builder.bake().unwrap();
							add_transition(*block.header.parent_hash(), ScheduledChange {
								next_authorities: make_ids(peers_b),
								delay: 4,
							});

							block
						});
						net.lock().peer(0).push_blocks(5, false);
					},
					20 => {
						// at block 21 we do another transition, but this time instant.
						// add more until we have 30.
						net.lock().peer(0).generate_blocks(1, BlockOrigin::File, |builder| {
							let block = builder.bake().unwrap();
							add_transition(*block.header.parent_hash(), ScheduledChange {
								next_authorities: make_ids(&peers_c),
								delay: 0,
							});

							block
						});
						net.lock().peer(0).push_blocks(9, false);
					},
					_ => {},
				}

				Ok(())
			});

		runtime.spawn(block_production);
	}

	let mut finality_notifications = Vec::new();
	let all_peers = peers_a.iter()
		.chain(peers_b)
		.chain(peers_c)
		.chain(observer)
		.cloned()
		.collect::<HashSet<_>>() // deduplicate
		.into_iter()
		.enumerate();

	let mut keystore_paths = Vec::new();
	for (peer_id, local_key) in all_peers {
		let (keystore, keystore_path) = create_keystore(local_key);
		keystore_paths.push(keystore_path);

		let (client, net_service, link) = {
			let net = net.lock();
			let link = net.peers[peer_id].data.lock().take().expect("link initialized at startup; qed");
			(
				net.peers[peer_id].client().clone(),
				net.peers[peer_id].network_service().clone(),
				link,
			)
		};

		finality_notifications.push(
			client.finality_notification_stream()
				.map(|v| Ok::<_, ()>(v)).compat()
				.take_while(|n| Ok(n.header.number() < &30))
				.for_each(move |_| Ok(()))
				.map(move |()| {
					let full_client = client.as_full().expect("only full clients are used in test");
					let set: AuthoritySet<Hash, BlockNumber> = crate::aux_schema::load_authorities(
						#[allow(deprecated)]
						&**full_client.backend()
					).unwrap();

					assert_eq!(set.current(), (2, make_ids(peers_c).as_slice()));
					assert_eq!(set.pending_changes().count(), 0);
				})
		);
		let grandpa_params = GrandpaParams {
			config: Config {
				gossip_duration: TEST_GOSSIP_DURATION,
				justification_period: 32,
				keystore: Some(keystore),
				name: Some(format!("peer#{}", peer_id)),
			},
			link: link,
			network: net_service,
			inherent_data_providers: InherentDataProviders::new(),
			on_exit: Exit,
			telemetry_on_connect: None,
			transaction_pool: Arc::new(TransactionPool),
		};
		let voter = run_grandpa_voter(grandpa_params).expect("all in order with client and network");

		runtime.spawn(voter);
	}

	// wait for all finalized on each.
	let wait_for = ::futures::future::join_all(finality_notifications)
		.map(|_| ())
		.map_err(|_| ());

	let drive_to_completion = futures::future::poll_fn(|| { net.lock().poll(); Ok(Async::NotReady) });
	let _ = runtime.block_on(wait_for.select(drive_to_completion).map_err(|_| ())).unwrap();
}

#[test]
fn justification_is_emitted_when_consensus_data_changes() {
	let mut runtime = current_thread::Runtime::new().unwrap();
	let peers = &[Ed25519Keyring::Alice, Ed25519Keyring::Bob, Ed25519Keyring::Charlie];
	let mut net = GrandpaTestNet::new(TestApi::new(make_ids(peers)), 3);

	// import block#1 WITH consensus data change
	let new_authorities = vec![babe_primitives::AuthorityId::from_slice(&[42; 32])];
	net.peer(0).push_authorities_change_block(new_authorities);
	net.block_until_sync(&mut runtime);
	let net = Arc::new(Mutex::new(net));
	run_to_completion(&mut runtime, 1, net.clone(), peers);

	// ... and check that there's justification for block#1
	assert!(net.lock().peer(0).client().justification(&BlockId::Number(1)).unwrap().is_some(),
		"Missing justification for block#1");
}

#[test]
fn justification_is_generated_periodically() {
	let mut runtime = current_thread::Runtime::new().unwrap();
	let peers = &[Ed25519Keyring::Alice, Ed25519Keyring::Bob, Ed25519Keyring::Charlie];
	let voters = make_ids(peers);

	let mut net = GrandpaTestNet::new(TestApi::new(voters), 3);
	net.peer(0).push_blocks(32, false);
	net.block_until_sync(&mut runtime);

	let net = Arc::new(Mutex::new(net));
	run_to_completion(&mut runtime, 32, net.clone(), peers);

	// when block#32 (justification_period) is finalized, justification
	// is required => generated
	for i in 0..3 {
		assert!(net.lock().peer(i).client().justification(&BlockId::Number(32)).unwrap().is_some());
	}
}

#[test]
fn consensus_changes_works() {
	let mut changes = ConsensusChanges::<H256, u64>::empty();

	// pending changes are not finalized
	changes.note_change((10, H256::from_low_u64_be(1)));
	assert_eq!(changes.finalize((5, H256::from_low_u64_be(5)), |_| Ok(None)).unwrap(), (false, false));

	// no change is selected from competing pending changes
	changes.note_change((1, H256::from_low_u64_be(1)));
	changes.note_change((1, H256::from_low_u64_be(101)));
	assert_eq!(changes.finalize((10, H256::from_low_u64_be(10)), |_| Ok(Some(H256::from_low_u64_be(1001)))).unwrap(), (true, false));

	// change is selected from competing pending changes
	changes.note_change((1, H256::from_low_u64_be(1)));
	changes.note_change((1, H256::from_low_u64_be(101)));
	assert_eq!(changes.finalize((10, H256::from_low_u64_be(10)), |_| Ok(Some(H256::from_low_u64_be(1)))).unwrap(), (true, true));
}

#[test]
fn sync_justifications_on_change_blocks() {
	let mut runtime = current_thread::Runtime::new().unwrap();
	let peers_a = &[Ed25519Keyring::Alice, Ed25519Keyring::Bob, Ed25519Keyring::Charlie];
	let peers_b = &[Ed25519Keyring::Alice, Ed25519Keyring::Bob];
	let voters = make_ids(peers_b);

	// 4 peers, 3 of them are authorities and participate in grandpa
	let api = TestApi::new(voters);
	let transitions = api.scheduled_changes.clone();
	let mut net = GrandpaTestNet::new(api, 4);

	// add 20 blocks
	net.peer(0).push_blocks(20, false);

	// at block 21 we do add a transition which is instant
	net.peer(0).generate_blocks(1, BlockOrigin::File, |builder| {
		let block = builder.bake().unwrap();
		transitions.lock().insert(*block.header.parent_hash(), ScheduledChange {
			next_authorities: make_ids(peers_b),
			delay: 0,
		});
		block
	});

	// add more blocks on top of it (until we have 25)
	net.peer(0).push_blocks(4, false);
	net.block_until_sync(&mut runtime);

	for i in 0..4 {
		assert_eq!(net.peer(i).client().info().chain.best_number, 25,
			"Peer #{} failed to sync", i);
	}

	let net = Arc::new(Mutex::new(net));
	run_to_completion(&mut runtime, 25, net.clone(), peers_a);

	// the first 3 peers are grandpa voters and therefore have already finalized
	// block 21 and stored a justification
	for i in 0..3 {
		assert!(net.lock().peer(i).client().justification(&BlockId::Number(21)).unwrap().is_some());
	}

	// the last peer should get the justification by syncing from other peers
	runtime.block_on(futures::future::poll_fn(move || -> std::result::Result<_, ()> {
		if net.lock().peer(3).client().justification(&BlockId::Number(21)).unwrap().is_none() {
			net.lock().poll();
			Ok(Async::NotReady)
		} else {
			Ok(Async::Ready(()))
		}
	})).unwrap()
}

#[test]
fn finalizes_multiple_pending_changes_in_order() {
	let _ = env_logger::try_init();
	let mut runtime = current_thread::Runtime::new().unwrap();

	let peers_a = &[Ed25519Keyring::Alice, Ed25519Keyring::Bob, Ed25519Keyring::Charlie];
	let peers_b = &[Ed25519Keyring::Dave, Ed25519Keyring::Eve, Ed25519Keyring::Ferdie];
	let peers_c = &[Ed25519Keyring::Dave, Ed25519Keyring::Alice, Ed25519Keyring::Bob];

	let all_peers = &[
		Ed25519Keyring::Alice, Ed25519Keyring::Bob, Ed25519Keyring::Charlie,
		Ed25519Keyring::Dave, Ed25519Keyring::Eve, Ed25519Keyring::Ferdie,
	];
	let genesis_voters = make_ids(peers_a);

	// 6 peers, 3 of them are authorities and participate in grandpa from genesis
	let api = TestApi::new(genesis_voters);
	let transitions = api.scheduled_changes.clone();
	let mut net = GrandpaTestNet::new(api, 6);

	// add 20 blocks
	net.peer(0).push_blocks(20, false);

	// at block 21 we do add a transition which is instant
	net.peer(0).generate_blocks(1, BlockOrigin::File, |builder| {
		let block = builder.bake().unwrap();
		transitions.lock().insert(*block.header.parent_hash(), ScheduledChange {
			next_authorities: make_ids(peers_b),
			delay: 0,
		});
		block
	});

	// add more blocks on top of it (until we have 25)
	net.peer(0).push_blocks(4, false);

	// at block 26 we add another which is enacted at block 30
	net.peer(0).generate_blocks(1, BlockOrigin::File, |builder| {
		let block = builder.bake().unwrap();
		transitions.lock().insert(*block.header.parent_hash(), ScheduledChange {
			next_authorities: make_ids(peers_c),
			delay: 4,
		});
		block
	});

	// add more blocks on top of it (until we have 30)
	net.peer(0).push_blocks(4, false);

	net.block_until_sync(&mut runtime);

	// all peers imported both change blocks
	for i in 0..6 {
		assert_eq!(net.peer(i).client().info().chain.best_number, 30,
			"Peer #{} failed to sync", i);
	}

	let net = Arc::new(Mutex::new(net));
	run_to_completion(&mut runtime, 30, net.clone(), all_peers);
}

#[test]
fn doesnt_vote_on_the_tip_of_the_chain() {
	let mut runtime = current_thread::Runtime::new().unwrap();
	let peers_a = &[Ed25519Keyring::Alice, Ed25519Keyring::Bob, Ed25519Keyring::Charlie];
	let voters = make_ids(peers_a);
	let api = TestApi::new(voters);
	let mut net = GrandpaTestNet::new(api, 3);

	// add 100 blocks
	net.peer(0).push_blocks(100, false);
	net.block_until_sync(&mut runtime);

	for i in 0..3 {
		assert_eq!(net.peer(i).client().info().chain.best_number, 100,
			"Peer #{} failed to sync", i);
	}

	let net = Arc::new(Mutex::new(net));
	let highest = run_to_completion(&mut runtime, 75, net.clone(), peers_a);

	// the highest block to be finalized will be 3/4 deep in the unfinalized chain
	assert_eq!(highest, 75);
}

#[test]
fn force_change_to_new_set() {
	let _ = env_logger::try_init();
	let mut runtime = current_thread::Runtime::new().unwrap();
	// two of these guys are offline.
	let genesis_authorities = &[
		Ed25519Keyring::Alice,
		Ed25519Keyring::Bob,
		Ed25519Keyring::Charlie,
		Ed25519Keyring::One,
		Ed25519Keyring::Two,
	];
	let peers_a = &[Ed25519Keyring::Alice, Ed25519Keyring::Bob, Ed25519Keyring::Charlie];
	let api = TestApi::new(make_ids(genesis_authorities));

	let voters = make_ids(peers_a);
	let normal_transitions = api.scheduled_changes.clone();
	let forced_transitions = api.forced_changes.clone();
	let net = GrandpaTestNet::new(api, 3);
	let net = Arc::new(Mutex::new(net));

	net.lock().peer(0).push_blocks(1, false);

	{
		// add a forced transition at block 12.
		let parent_hash = net.lock().peer(0).client().info().chain.best_hash;
		forced_transitions.lock().insert(parent_hash, (0, ScheduledChange {
			next_authorities: voters.clone(),
			delay: 10,
		}));

		// add a normal transition too to ensure that forced changes take priority.
		normal_transitions.lock().insert(parent_hash, ScheduledChange {
			next_authorities: make_ids(genesis_authorities),
			delay: 5,
		});
	}

	net.lock().peer(0).push_blocks(25, false);
	net.lock().block_until_sync(&mut runtime);

	for (i, peer) in net.lock().peers().iter().enumerate() {
		assert_eq!(peer.client().info().chain.best_number, 26,
				"Peer #{} failed to sync", i);

		let full_client = peer.client().as_full().expect("only full clients are used in test");
		let set: AuthoritySet<Hash, BlockNumber> = crate::aux_schema::load_authorities(
			#[allow(deprecated)]
			&**full_client.backend()
		).unwrap();

		assert_eq!(set.current(), (1, voters.as_slice()));
		assert_eq!(set.pending_changes().count(), 0);
	}

	// it will only finalize if the forced transition happens.
	// we add_blocks after the voters are spawned because otherwise
	// the link-halfs have the wrong AuthoritySet
	run_to_completion(&mut runtime, 25, net, peers_a);
}

#[test]
fn allows_reimporting_change_blocks() {
	let peers_a = &[Ed25519Keyring::Alice, Ed25519Keyring::Bob, Ed25519Keyring::Charlie];
	let peers_b = &[Ed25519Keyring::Alice, Ed25519Keyring::Bob];
	let voters = make_ids(peers_a);
	let api = TestApi::new(voters);
	let mut net = GrandpaTestNet::new(api.clone(), 3);

	let client = net.peer(0).client().clone();
	let (mut block_import, ..) = net.make_block_import(client.clone());

	let full_client = client.as_full().unwrap();
	let builder = full_client.new_block_at(&BlockId::Number(0), Default::default()).unwrap();
	let block = builder.bake().unwrap();
	api.scheduled_changes.lock().insert(*block.header.parent_hash(), ScheduledChange {
		next_authorities: make_ids(peers_b),
		delay: 0,
	});

	let block = || {
		let block = block.clone();
		BlockImportParams {
			origin: BlockOrigin::File,
			header: block.header,
			justification: None,
			post_digests: Vec::new(),
			body: Some(block.extrinsics),
			finalized: false,
			auxiliary: Vec::new(),
			fork_choice: ForkChoiceStrategy::LongestChain,
		}
	};

	assert_eq!(
		block_import.import_block(block(), HashMap::new()).unwrap(),
		ImportResult::Imported(ImportedAux {
			needs_justification: true,
			clear_justification_requests: false,
			bad_justification: false,
			needs_finality_proof: false,
		}),
	);

	assert_eq!(
		block_import.import_block(block(), HashMap::new()).unwrap(),
		ImportResult::AlreadyInChain
	);
}

#[test]
fn test_bad_justification() {
	let peers_a = &[Ed25519Keyring::Alice, Ed25519Keyring::Bob, Ed25519Keyring::Charlie];
	let peers_b = &[Ed25519Keyring::Alice, Ed25519Keyring::Bob];
	let voters = make_ids(peers_a);
	let api = TestApi::new(voters);
	let mut net = GrandpaTestNet::new(api.clone(), 3);

	let client = net.peer(0).client().clone();
	let (mut block_import, ..) = net.make_block_import(client.clone());

	let full_client = client.as_full().expect("only full clients are used in test");
	let builder = full_client.new_block_at(&BlockId::Number(0), Default::default()).unwrap();
	let block = builder.bake().unwrap();
	api.scheduled_changes.lock().insert(*block.header.parent_hash(), ScheduledChange {
		next_authorities: make_ids(peers_b),
		delay: 0,
	});

	let block = || {
		let block = block.clone();
		BlockImportParams {
			origin: BlockOrigin::File,
			header: block.header,
			justification: Some(Vec::new()),
			post_digests: Vec::new(),
			body: Some(block.extrinsics),
			finalized: false,
			auxiliary: Vec::new(),
			fork_choice: ForkChoiceStrategy::LongestChain,
		}
	};

	assert_eq!(
		block_import.import_block(block(), HashMap::new()).unwrap(),
		ImportResult::Imported(ImportedAux {
			needs_justification: true,
			clear_justification_requests: false,
			bad_justification: true,
			..Default::default()
		}),
	);

	assert_eq!(
		block_import.import_block(block(), HashMap::new()).unwrap(),
		ImportResult::AlreadyInChain
	);
}

#[test]
fn voter_persists_its_votes() {
	use std::iter::FromIterator;
	use std::sync::atomic::{AtomicUsize, Ordering};
	use futures::future;
	use futures::sync::mpsc;

	let _ = env_logger::try_init();
	let mut runtime = current_thread::Runtime::new().unwrap();

	// we have two authorities but we'll only be running the voter for alice
	// we are going to be listening for the prevotes it casts
	let peers = &[Ed25519Keyring::Alice, Ed25519Keyring::Bob];
	let voters = make_ids(peers);

	// alice has a chain with 20 blocks
	let mut net = GrandpaTestNet::new(TestApi::new(voters.clone()), 2);
	net.peer(0).push_blocks(20, false);
	net.block_until_sync(&mut runtime);

	assert_eq!(net.peer(0).client().info().chain.best_number, 20,
			   "Peer #{} failed to sync", 0);

	let client = net.peer(0).client().clone();
	let net = Arc::new(Mutex::new(net));

	// channel between the voter and the main controller.
	// sending a message on the `voter_tx` restarts the voter.
	let (voter_tx, voter_rx) = mpsc::unbounded::<()>();

	let mut keystore_paths = Vec::new();

	// startup a grandpa voter for alice but also listen for messages on a
	// channel. whenever a message is received the voter is restarted. when the
	// sender is dropped the voter is stopped.
	{
		let (keystore, keystore_path) = create_keystore(peers[0]);
		keystore_paths.push(keystore_path);

		struct ResettableVoter {
			voter: Box<dyn Future<Item = (), Error = ()> + Send>,
			voter_rx: mpsc::UnboundedReceiver<()>,
			net: Arc<Mutex<GrandpaTestNet>>,
			client: PeersClient,
			keystore: KeyStorePtr,
		}

<<<<<<< HEAD
			let grandpa_params = GrandpaParams {
				config: Config {
					gossip_duration: TEST_GOSSIP_DURATION,
					justification_period: 32,
					keystore: Some(keystore.clone()),
					name: Some(format!("peer#{}", 0)),
				},
				link,
				network: net.lock().peers[0].network_service().clone(),
				inherent_data_providers: InherentDataProviders::new(),
				on_exit: Exit,
				telemetry_on_connect: None,
				transaction_pool: Arc::new(TransactionPool),
			};
=======
		impl Future for ResettableVoter {
			type Item = ();
			type Error = ();
>>>>>>> 755a6c44

			fn poll(&mut self) -> Poll<Self::Item, Self::Error> {
				match self.voter.poll() {
					Ok(Async::Ready(())) | Err(_) => panic!("error in the voter"),
					Ok(Async::NotReady) => {},
				}

				match self.voter_rx.poll() {
					Err(_) | Ok(Async::Ready(None)) => return Ok(Async::Ready(())),
					Ok(Async::NotReady) => {}
					Ok(Async::Ready(Some(()))) => {
						let (_block_import, _, _, _, link) =
							self.net.lock().make_block_import(self.client.clone());
						let link = link.lock().take().unwrap();

						let grandpa_params = GrandpaParams {
							config: Config {
								gossip_duration: TEST_GOSSIP_DURATION,
								justification_period: 32,
								keystore: Some(self.keystore.clone()),
								name: Some(format!("peer#{}", 0)),
							},
							link,
							network: self.net.lock().peers[0].network_service().clone(),
							inherent_data_providers: InherentDataProviders::new(),
							on_exit: Exit,
							telemetry_on_connect: None,
						};

						let voter = run_grandpa_voter(grandpa_params)
							.expect("all in order with client and network")
							.then(move |r| {
								// we need to keep the block_import alive since it owns the
								// sender for the voter commands channel, if that gets dropped
								// then the voter will stop
								drop(_block_import);
								r
							});

						self.voter = Box::new(voter);
						// notify current task in order to poll the voter
						futures::task::current().notify();
					}
				};

				Ok(Async::NotReady)
			}
		}

		// we create a "dummy" voter by setting it to `empty` and triggering the `tx`.
		// this way, the `ResettableVoter` will reset its `voter` field to a value ASAP.
		voter_tx.unbounded_send(()).unwrap();
		runtime.spawn(ResettableVoter {
			voter: Box::new(futures::future::empty()),
			voter_rx,
			net: net.clone(),
			client: client.clone(),
			keystore,
		});
	}

	let (exit_tx, exit_rx) = futures::sync::oneshot::channel::<()>();

	// create the communication layer for bob, but don't start any
	// voter. instead we'll listen for the prevote that alice casts
	// and cast our own manually
	{
		let (keystore, keystore_path) = create_keystore(peers[1]);
		keystore_paths.push(keystore_path);

		let config = Config {
			gossip_duration: TEST_GOSSIP_DURATION,
			justification_period: 32,
			keystore: Some(keystore),
			name: Some(format!("peer#{}", 1)),
		};

		let set_state = {
			let (_, _, _, _, link) = net.lock().make_block_import(client);
			let LinkHalf { persistent_data, .. } = link.lock().take().unwrap();
			let PersistentData { set_state, .. } = persistent_data;
			set_state
		};

		let (network, routing_work) = communication::NetworkBridge::new(
			net.lock().peers[1].network_service().clone(),
			config.clone(),
			set_state,
			Exit,
		);
		runtime.block_on(routing_work).unwrap();

		let (round_rx, round_tx) = network.round_communication(
			communication::Round(1),
			communication::SetId(0),
			Arc::new(VoterSet::from_iter(voters)),
			Some(peers[1].pair().into()),
			HasVoted::No,
		);

		let round_tx = Arc::new(Mutex::new(round_tx));
		let exit_tx = Arc::new(Mutex::new(Some(exit_tx)));

		let net = net.clone();
		let state = AtomicUsize::new(0);

		runtime.spawn(round_rx.for_each(move |signed| {
			if state.compare_and_swap(0, 1, Ordering::SeqCst) == 0 {
				// the first message we receive should be a prevote from alice.
				let prevote = match signed.message {
					grandpa::Message::Prevote(prevote) => prevote,
					_ => panic!("voter should prevote."),
				};

				// its chain has 20 blocks and the voter targets 3/4 of the
				// unfinalized chain, so the vote should be for block 15
				assert!(prevote.target_number == 15);

				// we push 20 more blocks to alice's chain
				net.lock().peer(0).push_blocks(20, false);

				let net2 = net.clone();
				let net = net.clone();
				let voter_tx = voter_tx.clone();
				let round_tx = round_tx.clone();
				future::Either::A(tokio_timer::Interval::new_interval(Duration::from_millis(200))
					.take_while(move |_| {
						Ok(net2.lock().peer(1).client().info().chain.best_number != 40)
					})
					.for_each(|_| Ok(()))
					.and_then(move |_| {
						#[allow(deprecated)]
						let block_30_hash =
							net.lock().peer(0).client().as_full().unwrap().backend().blockchain().hash(30).unwrap().unwrap();

						// we restart alice's voter
						voter_tx.unbounded_send(()).unwrap();

						// and we push our own prevote for block 30
						let prevote = grandpa::Prevote {
							target_number: 30,
							target_hash: block_30_hash,
						};

						round_tx.lock().start_send(grandpa::Message::Prevote(prevote)).unwrap();
						Ok(())
					}).map_err(|_| panic!()))

			} else if state.compare_and_swap(1, 2, Ordering::SeqCst) == 1 {
				// the next message we receive should be our own prevote
				let prevote = match signed.message {
					grandpa::Message::Prevote(prevote) => prevote,
					_ => panic!("We should receive our own prevote."),
				};

				// targeting block 30
				assert!(prevote.target_number == 30);

				// after alice restarts it should send its previous prevote
				// therefore we won't ever receive it again since it will be a
				// known message on the gossip layer

				future::Either::B(future::ok(()))

			} else if state.compare_and_swap(2, 3, Ordering::SeqCst) == 2 {
				// we then receive a precommit from alice for block 15
				// even though we casted a prevote for block 30
				let precommit = match signed.message {
					grandpa::Message::Precommit(precommit) => precommit,
					_ => panic!("voter should precommit."),
				};

				assert!(precommit.target_number == 15);

				// signal exit
				exit_tx.clone().lock().take().unwrap().send(()).unwrap();

				future::Either::B(future::ok(()))

			} else {
				panic!()
			}

		}).map_err(|_| ()));
	}

	let drive_to_completion = futures::future::poll_fn(|| { net.lock().poll(); Ok(Async::NotReady) });
	let exit = exit_rx.into_future().map(|_| ()).map_err(|_| ());

	runtime.block_on(drive_to_completion.select(exit).map(|_| ()).map_err(|_| ())).unwrap();
}

#[test]
fn finalize_3_voters_1_light_observer() {
	let _ = env_logger::try_init();
	let mut runtime = current_thread::Runtime::new().unwrap();
	let authorities = &[Ed25519Keyring::Alice, Ed25519Keyring::Bob, Ed25519Keyring::Charlie];
	let voters = make_ids(authorities);

	let mut net = GrandpaTestNet::new(TestApi::new(voters), 4);
	net.peer(0).push_blocks(20, false);
	net.block_until_sync(&mut runtime);

	for i in 0..4 {
		assert_eq!(net.peer(i).client().info().chain.best_number, 20,
			"Peer #{} failed to sync", i);
	}

	let net = Arc::new(Mutex::new(net));
	let link = net.lock().peer(3).data.lock().take().expect("link initialized on startup; qed");

	let finality_notifications = net.lock().peer(3).client().finality_notification_stream()
		.map(|v| Ok::<_, ()>(v)).compat()
		.take_while(|n| Ok(n.header.number() < &20))
		.collect();

	run_to_completion_with(&mut runtime, 20, net.clone(), authorities, |executor| {
		executor.spawn(
			run_grandpa_observer(
				Config {
					gossip_duration: TEST_GOSSIP_DURATION,
					justification_period: 32,
					keystore: None,
					name: Some("observer".to_string()),
				},
				link,
				net.lock().peers[3].network_service().clone(),
				Exit,
			).unwrap()
		).unwrap();

		Some(Box::new(finality_notifications.map(|_| ())))
	});
}

#[test]
fn finality_proof_is_fetched_by_light_client_when_consensus_data_changes() {
	let _ = ::env_logger::try_init();
	let mut runtime = current_thread::Runtime::new().unwrap();

	let peers = &[Ed25519Keyring::Alice];
	let mut net = GrandpaTestNet::new(TestApi::new(make_ids(peers)), 1);
	net.add_light_peer(&GrandpaTestNet::default_config());

	// import block#1 WITH consensus data change. Light client ignores justification
	// && instead fetches finality proof for block #1
	net.peer(0).push_authorities_change_block(vec![babe_primitives::AuthorityId::from_slice(&[42; 32])]);
	let net = Arc::new(Mutex::new(net));
	run_to_completion(&mut runtime, 1, net.clone(), peers);
	net.lock().block_until_sync(&mut runtime);

	// check that the block#1 is finalized on light client
	runtime.block_on(futures::future::poll_fn(move || -> std::result::Result<_, ()> {
		if net.lock().peer(1).client().info().chain.finalized_number == 1 {
			Ok(Async::Ready(()))
		} else {
			net.lock().poll();
			Ok(Async::NotReady)
		}
	})).unwrap()
}

#[test]
fn empty_finality_proof_is_returned_to_light_client_when_authority_set_is_different() {
	// for debug: to ensure that without forced change light client will sync finality proof
	const FORCE_CHANGE: bool = true;

	let _ = ::env_logger::try_init();
	let mut runtime = current_thread::Runtime::new().unwrap();

	// two of these guys are offline.
	let genesis_authorities = if FORCE_CHANGE {
		vec![
			Ed25519Keyring::Alice,
			Ed25519Keyring::Bob,
			Ed25519Keyring::Charlie,
			Ed25519Keyring::One,
			Ed25519Keyring::Two,
		]
	} else {
		vec![
			Ed25519Keyring::Alice,
			Ed25519Keyring::Bob,
			Ed25519Keyring::Charlie,
		]
	};
	let peers_a = &[Ed25519Keyring::Alice, Ed25519Keyring::Bob, Ed25519Keyring::Charlie];
	let api = TestApi::new(make_ids(&genesis_authorities));

	let voters = make_ids(peers_a);
	let forced_transitions = api.forced_changes.clone();
	let net = GrandpaTestNet::new(api, 3);
	let net = Arc::new(Mutex::new(net));

	net.lock().peer(0).push_blocks(1, false); // best is #1

	// add a forced transition at block 5.
	if FORCE_CHANGE {
		let parent_hash = net.lock().peer(0).client().info().chain.best_hash;
		forced_transitions.lock().insert(parent_hash, (0, ScheduledChange {
			next_authorities: voters.clone(),
			delay: 3,
		}));
	}

	// ensure block#10 enacts authorities set change => justification is generated
	// normally it will reach light client, but because of the forced change, it will not
	net.lock().peer(0).push_blocks(8, false); // best is #9
	net.lock().peer(0).push_authorities_change_block(
		vec![babe_primitives::AuthorityId::from_slice(&[42; 32])]
	); // #10
	net.lock().peer(0).push_blocks(1, false); // best is #11
	net.lock().block_until_sync(&mut runtime);

	// finalize block #11 on full clients
	run_to_completion(&mut runtime, 11, net.clone(), peers_a);

	// request finalization by light client
	net.lock().add_light_peer(&GrandpaTestNet::default_config());
	net.lock().block_until_sync(&mut runtime);

	// check block, finalized on light client
	assert_eq!(
		net.lock().peer(3).client().info().chain.finalized_number,
		if FORCE_CHANGE { 0 } else { 10 },
	);
}

#[test]
fn voter_catches_up_to_latest_round_when_behind() {
	let _ = env_logger::try_init();
	let mut runtime = current_thread::Runtime::new().unwrap();

	let peers = &[Ed25519Keyring::Alice, Ed25519Keyring::Bob];
	let voters = make_ids(peers);

	let mut net = GrandpaTestNet::new(TestApi::new(voters), 3);
	net.peer(0).push_blocks(50, false);
	net.block_until_sync(&mut runtime);

	let net = Arc::new(Mutex::new(net));
	let mut finality_notifications = Vec::new();

	let voter = |keystore, peer_id, link, net: Arc<Mutex<GrandpaTestNet>>| -> Box<dyn Future<Item=(), Error=()> + Send> {
		let grandpa_params = GrandpaParams {
			config: Config {
				gossip_duration: TEST_GOSSIP_DURATION,
				justification_period: 32,
				keystore,
				name: Some(format!("peer#{}", peer_id)),
			},
			link,
			network: net.lock().peer(peer_id).network_service().clone(),
			inherent_data_providers: InherentDataProviders::new(),
			on_exit: Exit,
			telemetry_on_connect: None,
			transaction_pool: Arc::new(TransactionPool),
		};

		Box::new(run_grandpa_voter(grandpa_params).expect("all in order with client and network"))
	};

	let mut keystore_paths = Vec::new();

	// spawn authorities
	for (peer_id, key) in peers.iter().enumerate() {
		let (client, link) = {
			let net = net.lock();
			let link = net.peers[peer_id].data.lock().take().expect("link initialized at startup; qed");
			(
				net.peers[peer_id].client().clone(),
				link,
			)
		};

		finality_notifications.push(
			client.finality_notification_stream()
				.map(|v| Ok::<_, ()>(v)).compat()
				.take_while(|n| Ok(n.header.number() < &50))
				.for_each(move |_| Ok(()))
		);

		let (keystore, keystore_path) = create_keystore(*key);
		keystore_paths.push(keystore_path);

		let voter = voter(Some(keystore), peer_id, link, net.clone());

		runtime.spawn(voter);
	}

	// wait for them to finalize block 50. since they'll vote on 3/4 of the
	// unfinalized chain it will take at least 4 rounds to do it.
	let wait_for_finality = ::futures::future::join_all(finality_notifications)
		.map(|_| ())
		.map_err(|_| ());

	// spawn a new voter, it should be behind by at least 4 rounds and should be
	// able to catch up to the latest round
	let test = {
		let net = net.clone();
		let runtime = runtime.handle();

		wait_for_finality.and_then(move |_| {
			let peer_id = 2;
			let link = {
				let net = net.lock();
				let mut link = net.peers[peer_id].data.lock();
				link.take().expect("link initialized at startup; qed")
			};

			let set_state = link.persistent_data.set_state.clone();

			let voter = voter(None, peer_id, link, net);

			runtime.spawn(voter).unwrap();

			let start_time = std::time::Instant::now();
			let timeout = Duration::from_secs(5 * 60);
			let wait_for_catch_up = futures::future::poll_fn(move || {
				// The voter will start at round 1 and since everyone else is
				// already at a later round the only way to get to round 4 (or
				// later) is by issuing a catch up request.
				if set_state.read().last_completed_round().number >= 4 {
					Ok(Async::Ready(()))
				} else if start_time.elapsed() > timeout {
					panic!("Timed out while waiting for catch up to happen")
				} else {
					Ok(Async::NotReady)
				}
			});

			wait_for_catch_up
		})
	};

	let drive_to_completion = futures::future::poll_fn(|| { net.lock().poll(); Ok(Async::NotReady) });
	let _ = runtime.block_on(test.select(drive_to_completion).map_err(|_| ())).unwrap();
}<|MERGE_RESOLUTION|>--- conflicted
+++ resolved
@@ -1150,28 +1150,12 @@
 			net: Arc<Mutex<GrandpaTestNet>>,
 			client: PeersClient,
 			keystore: KeyStorePtr,
+			transaction_pool: Arc::new(TransactionPool),
 		}
 
-<<<<<<< HEAD
-			let grandpa_params = GrandpaParams {
-				config: Config {
-					gossip_duration: TEST_GOSSIP_DURATION,
-					justification_period: 32,
-					keystore: Some(keystore.clone()),
-					name: Some(format!("peer#{}", 0)),
-				},
-				link,
-				network: net.lock().peers[0].network_service().clone(),
-				inherent_data_providers: InherentDataProviders::new(),
-				on_exit: Exit,
-				telemetry_on_connect: None,
-				transaction_pool: Arc::new(TransactionPool),
-			};
-=======
 		impl Future for ResettableVoter {
 			type Item = ();
 			type Error = ();
->>>>>>> 755a6c44
 
 			fn poll(&mut self) -> Poll<Self::Item, Self::Error> {
 				match self.voter.poll() {
@@ -1193,6 +1177,7 @@
 								justification_period: 32,
 								keystore: Some(self.keystore.clone()),
 								name: Some(format!("peer#{}", 0)),
+								transaction_pool: self.transaction_pool.clone(),
 							},
 							link,
 							network: self.net.lock().peers[0].network_service().clone(),
