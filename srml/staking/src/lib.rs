--- conflicted
+++ resolved
@@ -276,13 +276,8 @@
 #[cfg(test)]
 mod tests;
 
-<<<<<<< HEAD
 mod equalize;
-mod inflation;
-=======
-mod phragmen;
 pub mod inflation;
->>>>>>> 6d47fd91
 
 #[cfg(all(feature = "bench", test))]
 mod benches;
