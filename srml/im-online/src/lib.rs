--- conflicted
+++ resolved
@@ -80,11 +80,7 @@
 };
 use sr_staking_primitives::{
 	SessionIndex, CurrentElectedSet,
-<<<<<<< HEAD
-	offence::{ReportOffence, Offence, TimeSlot, Kind},
-=======
 	offence::{ReportOffence, Offence, Kind},
->>>>>>> 9430a2d8
 };
 use srml_support::{
 	StorageValue, decl_module, decl_event, decl_storage, StorageDoubleMap, print, ensure
@@ -513,11 +509,7 @@
 	}
 }
 
-<<<<<<< HEAD
-/// An offense that is filed if a validator didn't send a heartbeat message.
-=======
 /// An offence that is filed if a validator didn't send a heartbeat message.
->>>>>>> 9430a2d8
 pub struct UnresponsivenessOffence<Offender> {
 	/// The current session index in which we report the unresponsive validators.
 	///
@@ -532,10 +524,7 @@
 
 impl<Offender: Clone> Offence<Offender> for UnresponsivenessOffence<Offender> {
 	const ID: Kind = *b"im-online:offlin";
-<<<<<<< HEAD
-=======
 	type TimeSlot = SessionIndex;
->>>>>>> 9430a2d8
 
 	fn offenders(&self) -> Vec<Offender> {
 		self.offenders.clone()
@@ -549,13 +538,8 @@
 		self.validator_set_count
 	}
 
-<<<<<<< HEAD
-	fn time_slot(&self) -> TimeSlot {
-		self.session_index as TimeSlot
-=======
 	fn time_slot(&self) -> Self::TimeSlot {
 		self.session_index
->>>>>>> 9430a2d8
 	}
 
 	fn slash_fraction(offenders: u32, validator_set_count: u32) -> Perbill {
